using Microsoft.AspNetCore.Hosting;
using Microsoft.AspNetCore.Builder;
using Microsoft.AspNetCore.Http;
using Microsoft.AspNetCore.Routing;
using Microsoft.Extensions.DependencyInjection;
using System;
using System.Threading.Tasks;

namespace HelloWorldWithReload 
{
    public class Startup
    {
        public void ConfigureServices(IServiceCollection services)
        {
            services.AddRouting();
        }

        public void Configure(IApplicationBuilder app)
        {
            var defaultHandler = new RouteHandler (context =>
            {
                var routeValues = context.GetRouteData().Values;
                return context.Response.WriteAsync($"Route values: {string.Join(", ", routeValues)}");
            });

            var routes = new RouteBuilder(app, defaultHandler);
            
<<<<<<< HEAD
            routes.MapVerb("GET", "hello", (IApplicationBuilder app2) =>{
                var routes2 = new RouteBuilder(app2);
                routes2.MapGet("callme", (context) => {
                    return context.Response.WriteAsync("call me");
                });

                routes2.MapGet("{name}", context => {
                    var routeValues = context.GetRouteData().Values;
                    return context.Response.WriteAsync($"hello {routeValues["name"]}");
                });

=======
            routes.MapGet("hello", (IApplicationBuilder app2) =>{
                var routes2 = new RouteBuilder(app2);
                routes2.MapGet("world", (context) => context.Response.WriteAsync("Hello World"));
>>>>>>> 30eca22a
                app2.UseRouter(routes2.Build());
            });

            routes.MapRoute(
                name: "Default", 
                template: "{*path}"
            );

            IRouter routing = routes.Build();
            app.UseRouter(routing);
        }
    }
    
   public class Program
    {
        public static void Main(string[] args)
        {
              var host = new WebHostBuilder()
                .UseKestrel()
                .UseStartup<Startup>()
                .Build();

            host.Run();
        }
    }
}<|MERGE_RESOLUTION|>--- conflicted
+++ resolved
@@ -25,23 +25,10 @@
 
             var routes = new RouteBuilder(app, defaultHandler);
             
-<<<<<<< HEAD
-            routes.MapVerb("GET", "hello", (IApplicationBuilder app2) =>{
-                var routes2 = new RouteBuilder(app2);
-                routes2.MapGet("callme", (context) => {
-                    return context.Response.WriteAsync("call me");
-                });
-
-                routes2.MapGet("{name}", context => {
-                    var routeValues = context.GetRouteData().Values;
-                    return context.Response.WriteAsync($"hello {routeValues["name"]}");
-                });
-
-=======
             routes.MapGet("hello", (IApplicationBuilder app2) =>{
                 var routes2 = new RouteBuilder(app2);
                 routes2.MapGet("world", (context) => context.Response.WriteAsync("Hello World"));
->>>>>>> 30eca22a
+
                 app2.UseRouter(routes2.Build());
             });
 
