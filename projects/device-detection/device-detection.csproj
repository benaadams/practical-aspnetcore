--- conflicted
+++ resolved
@@ -7,13 +7,6 @@
   </PropertyGroup>
 
   <ItemGroup>
-<<<<<<< HEAD
-    <PackageReference Include="Wangkanai.Detection.Device" Version="2.0.0-beta11" />
-
-=======
     <PackageReference Include="Wangkanai.Detection.Device" Version="2.0.0" />
-    <PackageReference Include="Microsoft.AspNetCore" Version="2.1.*" />
->>>>>>> 74c03f00
   </ItemGroup>
-
 </Project>